# libigl (https://github.com/libigl/libigl)
# License: MPL-2.0
if(TARGET igl::core)
    return()
endif()

message(STATUS "Third-party: creating target 'igl::core'")

set(LIBIGL_PREDICATES ON CACHE BOOL "Use exact predicates" FORCE)

include(eigen)

<<<<<<< HEAD
include(FetchContent)
FetchContent_Declare(
    libigl
    GIT_REPOSITORY https://github.com/libigl/libigl.git
    GIT_TAG v2.4.0
    GIT_SHALLOW TRUE
)
FetchContent_MakeAvailable(libigl)
=======
include(CPM)
CPMAddPackage("gh:libigl/libigl@2.4.0")

# Folder name for IDE
foreach(target_name IN ITEMS core predicates)
    set_target_properties(igl_${target_name} PROPERTIES FOLDER "ThirdParty/libigl")
endforeach()
>>>>>>> fadb5321
<|MERGE_RESOLUTION|>--- conflicted
+++ resolved
@@ -10,21 +10,10 @@
 
 include(eigen)
 
-<<<<<<< HEAD
-include(FetchContent)
-FetchContent_Declare(
-    libigl
-    GIT_REPOSITORY https://github.com/libigl/libigl.git
-    GIT_TAG v2.4.0
-    GIT_SHALLOW TRUE
-)
-FetchContent_MakeAvailable(libigl)
-=======
 include(CPM)
 CPMAddPackage("gh:libigl/libigl@2.4.0")
 
 # Folder name for IDE
 foreach(target_name IN ITEMS core predicates)
     set_target_properties(igl_${target_name} PROPERTIES FOLDER "ThirdParty/libigl")
-endforeach()
->>>>>>> fadb5321
+endforeach()