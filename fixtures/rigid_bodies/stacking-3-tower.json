{
<<<<<<< HEAD
    "scene_type": "distance_barrier_rb_problem",
=======
    "max_iterations": 300,
>>>>>>> b5528afb
    "timestep_size": 0.01,
    "scene_type": "distance_barrier_rb_problem",
    "distance_barrier_constraint": {
        "custom_initial_epsilon": 1e-4,
        "detection_method": "hash_grid",
        "use_distance_hashgrid": true,
        "active_constraint_scale": 1.01,
        "custom_hashgrid_cellsize": -1
    },
    "barrier_solver": {
<<<<<<< HEAD
=======
        "inner_solver": "newton_solver",
>>>>>>> b5528afb
        "min_barrier_epsilon": 1e-4
    },
    "rigid_body_problem": {
        "gravity": [0, -9.81, 0],
        "coefficient_restitution": 0.5,
        "rigid_bodies": [{
            "oriented": true,
            "vertices": [
                [-10, -1],
                [10, -1],
                [10, 0],
                [-10, 0]
            ],
            "edges": [
                [0, 1],
                [1, 2],
                [2, 3],
                [3, 0]
            ],
            "velocity": [0.0, 0.0, 0.0],
            "is_dof_fixed": [true, true, true]
        }, {
            "oriented": true,
            "vertices": [
                [0.0, 0.1],
                [1.0, 0.1],
                [1.0, 1.1],
                [0.0, 1.1]
            ],
            "edges": [
                [0, 1],
                [1, 2],
                [2, 3],
                [3, 0]
            ],
            "velocity": [0.0, 0.0, 0.0],
            "is_dof_fixed": [false, false, false]
        }, {
            "oriented": true,
            "vertices": [
                [0.0, 1.2000000000000002],
                [1.0, 1.2000000000000002],
                [1.0, 2.2],
                [0.0, 2.2]
            ],
            "edges": [
                [0, 1],
                [1, 2],
                [2, 3],
                [3, 0]
            ],
            "velocity": [0.0, 0.0, 0.0],
            "is_dof_fixed": [false, false, false]
        }, {
            "vertices": [
                [0.0, 2.3000000000000003],
                [1.0, 2.3000000000000003],
                [1.0, 3.3000000000000003],
                [0.0, 3.3000000000000003]
            ],
            "edges": [
                [0, 1],
                [1, 2],
                [2, 3],
                [3, 0]
            ],
            "velocity": [0.0, 0.0, 0.0],
            "is_dof_fixed": [false, false, false]
        }]
    }
}<|MERGE_RESOLUTION|>--- conflicted
+++ resolved
@@ -1,9 +1,5 @@
 {
-<<<<<<< HEAD
-    "scene_type": "distance_barrier_rb_problem",
-=======
     "max_iterations": 300,
->>>>>>> b5528afb
     "timestep_size": 0.01,
     "scene_type": "distance_barrier_rb_problem",
     "distance_barrier_constraint": {
@@ -14,10 +10,7 @@
         "custom_hashgrid_cellsize": -1
     },
     "barrier_solver": {
-<<<<<<< HEAD
-=======
         "inner_solver": "newton_solver",
->>>>>>> b5528afb
         "min_barrier_epsilon": 1e-4
     },
     "rigid_body_problem": {
