--- conflicted
+++ resolved
@@ -1,9 +1,8 @@
 {
     "scene_type": "rigid_body_problem",
-<<<<<<< HEAD
     "timestep_size": 0.1,
     "distance_barrier_constraint": {
-        "custom_initial_epsilon": 5.0,
+        "custom_initial_epsilon": 1e-2,
         "detection_method": "hash_grid",
         "extend_collision_set": false
     },
@@ -15,10 +14,10 @@
         "gravity": [0.0, -1.0, 0.0],
         "rigid_bodies": [{
                 "vertices": [
-                    [-1, 1],
-                    [-1, 3],
-                    [1, 3],
-                    [1, 1]
+                    [-1, 0.000001],
+                    [-1, 2],
+                    [1, 2],
+                    [1, 0.000001]
                 ],
                 "edges": [
                     [0, 1],
@@ -26,7 +25,7 @@
                     [2, 3],
                     [3, 0]
                 ],
-                "velocity": [1.0, -1.0, 0.0],
+                "velocity": [0.0, -5.0, 0.0],
                 "is_dof_fixed": [false, false, false]
             },
             {
@@ -46,46 +45,5 @@
                 "is_dof_fixed": [true, true, true]
             }
         ]
-=======
-    "timestep_size": 1.0,
-    "gravity": [0.0, 0.0, 0.0],
-    "distance_barrier_constraint": {
-        "custom_initial_epsilon": 1e-2,
-        "detection_method": "hash_grid",
-        "extend_collision_set": false
-    },
-    "rigid_body_problem": {
-        "rigid_bodies": [{
-            "vertices": [
-                [-1, 0.000001],
-                [-1, 2],
-                [1, 2],
-                [1, 0.000001]
-            ],
-            "edges": [
-                [0, 1],
-                [1, 2],
-                [2, 3],
-                [3, 0]
-            ],
-            "velocity": [0.0, -5.0, 0.0],
-            "is_dof_fixed": [false, false, false]
-        }, {
-            "vertices": [
-                [-10, -1.0],
-                [-10, 0.0],
-                [10, 0.0],
-                [10, -1.0]
-            ],
-            "edges": [
-                [0, 1],
-                [1, 2],
-                [2, 3],
-                [3, 0]
-            ],
-            "velocity": [0.0, 0.0, 0.0],
-            "is_dof_fixed": [true, true, true]
-        }]
->>>>>>> f8598616
     }
 }