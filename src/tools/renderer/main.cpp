--- conflicted
+++ resolved
@@ -1,13 +1,6 @@
 #include <string>
 
 #include <CLI/CLI.hpp>
-<<<<<<< HEAD
-=======
-
-#include <filesystem>
-namespace fs = std::filesystem;
-
->>>>>>> fadb5321
 #include <igl/Timer.h>
 #include <nlohmann/json.hpp>
 #include <tbb/parallel_for.h>
