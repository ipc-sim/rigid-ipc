--- conflicted
+++ resolved
@@ -41,10 +41,6 @@
     time = 0.0;
     selected_displacements.clear();
     selected_points.clear();
-<<<<<<< HEAD
-=======
-    ev_impacts = nullptr;
->>>>>>> 043fbcfd
 }
 
 void State::save_scene(std::string filename)
@@ -102,20 +98,22 @@
     reset_impacts();
 }
 
-Eigen::MatrixX2d State::get_vertex_at_time(){
-    return vertices + displacements * double(time);;
-}
-
-Eigen::MatrixX2d State::get_volume_grad(){
-    if (current_ee_impact < 0 || volume_grad.cols() == 0){
+Eigen::MatrixX2d State::get_vertex_at_time()
+{
+    return vertices + displacements * double(time);
+    ;
+}
+
+Eigen::MatrixX2d State::get_volume_grad()
+{
+    if (current_ee_impact < 0 || volume_grad.cols() == 0) {
         return Eigen::MatrixX2d::Zero(vertices.rows(), kDIM);
     }
     Eigen::MatrixXd grad = volume_grad.col(current_ee_impact);
-    grad.resize( grad.rows() / kDIM, kDIM);
+    grad.resize(grad.rows() / kDIM, kDIM);
 
     return grad;
 }
-
 
 // -----------------------------------------------------------------------------
 // CCD
@@ -137,27 +135,6 @@
 
 void State::detect_edge_vertex_collisions()
 {
-<<<<<<< HEAD
-    ccd::detect_edge_vertex_collisions(
-        vertices, displacements, edges, this->impacts, detection_method);
-    std::sort(impacts.begin(), impacts.end(),
-        compare_impacts_by_time<EdgeVertexImpact>);
-}
-
-void State::prune_impacts()
-{
-    EdgeEdgeImpacts ee_impacts;
-    ccd::convert_edge_vertex_to_edge_edge_impacts(
-        this->edges, this->impacts, ee_impacts);
-    ccd::prune_impacts(ee_impacts, this->pruned_impacts);
-}
-
-void State::compute_collision_volumes()
-{
-    for (auto impact : this->pruned_impacts) {
-        int edge_id = impact.first;
-        EdgeEdgeImpact ee_impact = impact.second;
-=======
     // get impacts between vertex and edge
     ev_impacts = ccd::detect_edge_vertex_collisions(
         vertices, displacements, edges, detection_method);
@@ -187,7 +164,6 @@
     std::sort(ee_impacts->begin(), ee_impacts->end(),
         EdgeEdgeImpact::compare_impacts_by_time);
 }
->>>>>>> 043fbcfd
 
 void State::compute_collision_volumes()
 {
@@ -208,17 +184,11 @@
 
         // get collision volume gradient for this edge
         Eigen::VectorXd grad;
-        ccd::collision_volume_grad(
-            vertices, displacements, edges, ee_impact, int(i), this->epsilon, grad);
+        ccd::collision_volume_grad(vertices, displacements, edges, ee_impact,
+            int(i), this->epsilon, grad);
         assert(grad.rows() == this->volume_grad.rows());
         this->volume_grad.col(i) = grad;
     }
-<<<<<<< HEAD
-=======
-
-    std::cout << "Collision Volumes:\n"
-              << (this->volumes) << std::endl;
->>>>>>> 043fbcfd
 }
 
 void State::run_full_pipeline()
@@ -227,5 +197,4 @@
     this->prune_impacts();
     this->compute_collision_volumes();
 }
-
 }