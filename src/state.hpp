--- conflicted
+++ resolved
@@ -10,10 +10,10 @@
 
 #include <opt/barrier_newton_solver.hpp>
 #include <opt/ipopt_solver.hpp>
-#include <opt/qp_solver.hpp>
 #include <opt/ncp_solver.hpp>
 #include <opt/nlopt_solver.hpp>
 #include <opt/optimization_solver.hpp>
+#include <opt/qp_solver.hpp>
 
 #include <opt/barrier_constraint.hpp>
 #include <opt/collision_constraint.hpp>
@@ -135,16 +135,6 @@
     // ----------------------------------------------------------------------
     void reset_impacts();
     void run_ccd_pipeline();
-<<<<<<< HEAD
-    void detect_collisions(const Eigen::MatrixXd& U);
-    Eigen::VectorXd compute_collision_volume(
-        const Eigen::MatrixXd& Uk, const bool recompute_collision_set);
-    Eigen::MatrixXd compute_collision_jac_volume(
-        const Eigen::MatrixXd& Uk, const bool recompute_collision_set);
-    std::vector<Eigen::SparseMatrix<double>> compute_collision_hessian_volume(
-        const Eigen::MatrixXd& Uk, const bool recompute_collision_set);
-=======
->>>>>>> 1c2bd079
 
     ////////////////////////////////////////////////////////////////////////////
     // SCENE OPT
