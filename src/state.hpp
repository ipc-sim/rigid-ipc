#ifndef CCD_STATE_HPP
#define CCD_STATE_HPP

#include <Eigen/Core>
#include <set>

#include <ccd/collision_detection.hpp>
#include <ccd/impact.hpp>
#include <ccd/prune_impacts.hpp>

#include <solvers/barrier_newton_solver.hpp>
#include <solvers/ipopt_solver.hpp>
#include <solvers/ncp_solver.hpp>
#include <solvers/nlopt_solver.hpp>
#include <solvers/optimization_solver.hpp>
#include <solvers/qp_solver.hpp>

#include <opt/barrier_constraint.hpp>
#include <opt/collision_constraint.hpp>
#include <opt/particles_problem.hpp>
#include <opt/volume_constraint.hpp>

#include <physics/rigid_body_system.hpp>

namespace ccd {

enum class ConstraintType { VOLUME, BARRIER };
static const char* ConstraintNames[2] = { "VOLUME", "BARRIER" };

enum class OptimizationMethod {
    NLOPT,
    IPOPT,                  ///< @brief Interior-Point Method (Ipopt)
    LINEARIZED_CONSTRAINTS, ///< @brief Linearize the constraints and solve
                            ///< the QP (OSQP/MOSEK)
    NCP,                    ///< @brief Nonlinear Complementarity Problem
    BARRIER_NEWTON          ///< @brief Barrier Newton's Method
};

static const char* OptimizationMethodNames[]
    = { "NLOPT", "IPOPT", "Linearized Const.", "NCP", "Barrier Newton" };
/**
 * @brief The State class keeps the full state of the UI and the collisions.
 */
class State {
public:
    static const int kDIM = 2;

    State();
    virtual ~State() = default;

    /// @brief #V,2 vertices positions
    Eigen::MatrixX2d vertices;
    /// @brief #E,2 vertices connnectivity
    Eigen::MatrixX2i edges;
    /// @brief #V,2 vertices displacements
    Eigen::MatrixX2d displacements;

<<<<<<< HEAD
    /// @brief Rigid bodies to get displacements
    std::vector<RigidBody> rigid_bodies;
    bool is_rigid_bodies_mode;
    /// @brief Each element is the body index to which the vertex belongs
    Eigen::VectorXi vertex_to_body;
    /// @brief Each element is the starting index in the vertices of the body
    Eigen::VectorXi body_to_vertex_start;
    /// @brief Each element is the starting index in the edges of the body
    Eigen::VectorXi body_to_edge_start;
=======
    ccd::physics::RigidBodySystem rigid_body_system;
    bool is_rigid_bodies_mode;
>>>>>>> f068a059

    /// @brief The current number of pruned impacts
    int num_pruned_impacts;

    /// @brief #E,1 contact volume for each edge
    Eigen::VectorXd volumes;

    /// @brief #E,2*V contact gradient for each edge
    Eigen::MatrixXd volume_grad;

    std::string output_dir;

    ////////////////////////////////////////////////////////////////////////////
    // Optimization Fields

    opt::OptimizationResults opt_results;

    OptimizationMethod opt_method;

    opt::NCPSolver ncp_solver;
    opt::IpoptSolver ipopt_solver;
    opt::NLOptSolver nlopt_solver;
    opt::QPSolver qp_solver;
    opt::BarrierNewtonSolver barrier_newton_solver;

    opt::VolumeConstraint volume_constraint;
    opt::BarrierConstraint barrier_constraint;
    ConstraintType constraint_function;

    opt::ParticlesDisplProblem opt_problem;

    /// @brief reuse the current opt_displacements to initialize the
    /// optimization
    bool reuse_opt_displacements = false;

    ///@brief Optimization step history for displacements
    std::vector<Eigen::MatrixX2d> u_history;

    ///@brief Optimization step history for functional
    std::vector<double> f_history;

    ///@brief Optimization step history for constraints
    std::vector<double> gsum_history;
    std::vector<Eigen::VectorXd> g_history;
    std::vector<Eigen::MatrixXd> jac_g_history;
    std::vector<std::vector<long>> collision_history;

    ////////////////////////////////////////////////////////////////////////////
    // SCENE CRUD
    // ----------------------------------------------------------------------
    void load_scene(const std::string filename);
    void load_scene(const Eigen::MatrixX2d& vertices,
        const Eigen::MatrixX2i& edges, const Eigen::MatrixX2d& displacements);
    void save_scene(const std::string filename);
    void reset_scene();
    void fit_scene_to_canvas();

    void add_vertex(const Eigen::RowVector2d& vertex);
    void add_edges(const Eigen::MatrixX2i& edges);
    void duplicate_selected_vertices(Eigen::Vector2d delta_center_of_mass);
    void expand_fixed_dof();
    bool remove_free_vertices();

    void set_vertex_position(
        const int vertex_idx, const Eigen::RowVector2d& position);
    void move_vertex(const int vertex_idx, const Eigen::RowVector2d& delta);
    void move_displacement(
        const int vertex_idx, const Eigen::RowVector2d& delta);

    ////////////////////////////////////////////////////////////////////////////
    // SCENE CCD
    // ----------------------------------------------------------------------
    void reset_scene_data();
    void run_ccd_pipeline();

    ////////////////////////////////////////////////////////////////////////////
    // SCENE OPT
    // ----------------------------------------------------------------------
    opt::CollisionConstraint& getCollisionConstraint();
    opt::OptimizationSolver& getOptimizationSolver();

    void reset_optimization_problem();
    void optimize_displacements(const std::string filename = "");

    void load_optimization(const std::string filename);
    void save_optimization(const std::string filename);
    bool record_optimization_step(
        const Eigen::VectorXd& x, const Eigen::MatrixX2d& Uk);
    void post_process_optimization();

    ////////////////////////////////////////////////////////////////////////////
    // UI
    // ----------------------------------------------------------------------
    Eigen::MatrixX2d get_vertex_at_time();
    Eigen::MatrixX2d get_volume_grad();
    // opt results
    double get_opt_functional();
    Eigen::MatrixX2d get_opt_displacements();
    Eigen::MatrixX2d get_opt_vertex_at_time();
    Eigen::MatrixX2d get_opt_volume_grad();
    Eigen::VectorXd get_opt_volume();
    std::vector<long> get_opt_collision_edges();

    /// @brief setup log
    int log_level;

    /// @brief Background rectangle to detect clicks
    double canvas_width, canvas_height;

    /// @brief We show the scene at time=`time` between 0 and 1

    float current_time;
    /// @brief Current user-selection of vertex and displacement points
    std::vector<int> selected_points, selected_displacements;

    /// @brief Use for any functionallity that requires showing info of only
    /// one volume
    int current_volume;

    /// when going to next edge, skip edges with no impact
    bool skip_no_impact_edge;

    /// scaling for drawing the gradient
    float grad_scaling;

    /// if true, gradient displayed comes from opt data.
    /// Else, it comes from the volume generated by the user-displacements.
    bool use_opt_gradient;

    // UI OPT
    // ----------------------------------------------------------------------
    ///@brief Time along the optimal displacements
    float current_opt_time;

    ///@brief we show the values of this iteration
    int current_opt_iteration;
    void reset_results();

    std::vector<std::vector<int>> create_adjacency_list();
    void find_connected_vertices(const long& vertex_id,
        const std::vector<std::vector<int>>& adjacency_list,
        std::unordered_set<int>& connected_vertices);

    void convert_connected_components_to_rigid_bodies();
    void update_fields_from_rigid_bodies();
    void update_displacements_from_rigid_bodies();
<<<<<<< HEAD
=======

>>>>>>> f068a059
};

} // namespace ccd
#endif<|MERGE_RESOLUTION|>--- conflicted
+++ resolved
@@ -55,20 +55,8 @@
     /// @brief #V,2 vertices displacements
     Eigen::MatrixX2d displacements;
 
-<<<<<<< HEAD
-    /// @brief Rigid bodies to get displacements
-    std::vector<RigidBody> rigid_bodies;
-    bool is_rigid_bodies_mode;
-    /// @brief Each element is the body index to which the vertex belongs
-    Eigen::VectorXi vertex_to_body;
-    /// @brief Each element is the starting index in the vertices of the body
-    Eigen::VectorXi body_to_vertex_start;
-    /// @brief Each element is the starting index in the edges of the body
-    Eigen::VectorXi body_to_edge_start;
-=======
     ccd::physics::RigidBodySystem rigid_body_system;
     bool is_rigid_bodies_mode;
->>>>>>> f068a059
 
     /// @brief The current number of pruned impacts
     int num_pruned_impacts;
@@ -215,10 +203,6 @@
     void convert_connected_components_to_rigid_bodies();
     void update_fields_from_rigid_bodies();
     void update_displacements_from_rigid_bodies();
-<<<<<<< HEAD
-=======
-
->>>>>>> f068a059
 };
 
 } // namespace ccd
