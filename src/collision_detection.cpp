// Detection collisions between different geometry.
// Includes continous collision detection to compute the time of impact.
// Supported geometry: point vs edge

#include <FixingCollisions/collision_detection.hpp>

#include <iostream>

#include <FixingCollisions/not_implemented_error.hpp>

namespace ccd {
<<<<<<< HEAD
ImpactPtr detect_edge_vertex_collision(
    const Eigen::MatrixXd& /*vertex0_t0*/,
    const Eigen::MatrixXd& /*vertex0_t1*/,
    const Eigen::MatrixXd& /*edge_vertex1_t0*/,
    const Eigen::MatrixXd& /*edge_vertex1_t1*/,
    const Eigen::MatrixXd& /*edge_vertex2_t0*/,
    const Eigen::MatrixXd& /*edge_vertex2_t1*/)
{
    throw NotImplementedError("Detect edge-vertex collision not implemented");
}

ImpactsPtr detect_edge_vertex_collisions(
    const Eigen::MatrixXd& vertices_t0,
=======
ImpactPtr detect_edge_vertex_collision(const Eigen::MatrixXd& vertex0_t0,
    const Eigen::MatrixXd& vertex0_t1, const Eigen::MatrixXd& edge_vertex1_t0,
    const Eigen::MatrixXd& edge_vertex1_t1,
    const Eigen::MatrixXd& edge_vertex2_t0,
    const Eigen::MatrixXd& edge_vertex2_t1)
{
    throw "Not implemented yet";
}

ImpactsPtr detect_edge_vertex_collisions(const Eigen::MatrixXd& vertices_t0,
>>>>>>> 1658a50c
    const Eigen::MatrixXd& vertices_t1,
    const Eigen::Matrix<int, Eigen::Dynamic, 2>& edges, DetectionMethod method)
{
    assert(vertices_t0.rows() == vertices_t1.rows());
    switch (method) {
    case BRUTE_FORCE:
        return detect_edge_vertex_collisions_brute_force(
            vertices_t0, vertices_t1, edges);
    case HASH_MAP:
        return detect_edge_vertex_collisions_hash_map(
            vertices_t0, vertices_t1, edges);
    }
}

ImpactsPtr detect_edge_vertex_collisions_brute_force(
    const Eigen::MatrixXd& vertices_t0, const Eigen::MatrixXd& vertices_t1,
    const Eigen::Matrix<int, Eigen::Dynamic, 2>& edges)
{
//    int dimensions = int(vertices_t0.cols());

    ImpactsPtr impacts(new Impacts());
    ImpactPtr potential_impact(nullptr);
    for (int edge_index = 0; edge_index < edges.rows(); edge_index++) {
        auto edge = edges.middleRows<1>(edge_index);
        for (int vertex_index = 0; vertex_index < vertices_t0.rows();
             vertex_index++) {
            if (vertex_index != edge(0) && vertex_index != edge(1)) {
                potential_impact = detect_edge_vertex_collision(
                    vertices_t0.middleRows(vertex_index, 1),
                    vertices_t1.middleRows(vertex_index, 1),
                    vertices_t0.middleRows(edge(0), 1),
                    vertices_t1.middleRows(edge(0), 1),
                    vertices_t0.middleRows(edge(1), 1),
                    vertices_t1.middleRows(edge(1), 1));
                if (potential_impact) {
                    impacts->push_back(potential_impact);
                }
            }
        }
    }
    return impacts;
}

ImpactsPtr detect_edge_vertex_collisions_hash_map(
    const Eigen::MatrixXd& /*vertices_t0*/,
    const Eigen::MatrixXd& /*vertices_t1*/,
    const Eigen::Matrix<int, Eigen::Dynamic, 2>& /*edges*/)
{
    throw NotImplementedError("Hash Map collision detection is not implemented yet.");
}

void test()
{
    Eigen::Matrix<double, 3, 2, Eigen::RowMajor> vertices_t0;
    Eigen::Matrix<double, 3, 2, Eigen::RowMajor> vertices_t1;
    Eigen::Matrix<int, 1, 2, Eigen::RowMajor> edges;
<<<<<<< HEAD
    vertices_t0 << 0, 2,
        1, 1,
        1, 3;
    vertices_t1 << 1, 2,
        0, 1,
        0, 3;
=======
    vertices_t0 << 0, 2, 1, 1, 1, 3;
    vertices_t1 << 1, 2, 0, 1, 0, 3;
>>>>>>> 1658a50c
    edges << 1, 2;

    detect_edge_vertex_collisions(vertices_t0, vertices_t1, edges);
}
}<|MERGE_RESOLUTION|>--- conflicted
+++ resolved
@@ -9,7 +9,6 @@
 #include <FixingCollisions/not_implemented_error.hpp>
 
 namespace ccd {
-<<<<<<< HEAD
 ImpactPtr detect_edge_vertex_collision(
     const Eigen::MatrixXd& /*vertex0_t0*/,
     const Eigen::MatrixXd& /*vertex0_t1*/,
@@ -23,20 +22,9 @@
 
 ImpactsPtr detect_edge_vertex_collisions(
     const Eigen::MatrixXd& vertices_t0,
-=======
-ImpactPtr detect_edge_vertex_collision(const Eigen::MatrixXd& vertex0_t0,
-    const Eigen::MatrixXd& vertex0_t1, const Eigen::MatrixXd& edge_vertex1_t0,
-    const Eigen::MatrixXd& edge_vertex1_t1,
-    const Eigen::MatrixXd& edge_vertex2_t0,
-    const Eigen::MatrixXd& edge_vertex2_t1)
-{
-    throw "Not implemented yet";
-}
-
-ImpactsPtr detect_edge_vertex_collisions(const Eigen::MatrixXd& vertices_t0,
->>>>>>> 1658a50c
     const Eigen::MatrixXd& vertices_t1,
-    const Eigen::Matrix<int, Eigen::Dynamic, 2>& edges, DetectionMethod method)
+    const Eigen::MatrixX2i& edges,
+    DetectionMethod method)
 {
     assert(vertices_t0.rows() == vertices_t1.rows());
     switch (method) {
@@ -51,9 +39,9 @@
 
 ImpactsPtr detect_edge_vertex_collisions_brute_force(
     const Eigen::MatrixXd& vertices_t0, const Eigen::MatrixXd& vertices_t1,
-    const Eigen::Matrix<int, Eigen::Dynamic, 2>& edges)
+    const Eigen::MatrixX2i& edges)
 {
-//    int dimensions = int(vertices_t0.cols());
+    //    int dimensions = int(vertices_t0.cols());
 
     ImpactsPtr impacts(new Impacts());
     ImpactPtr potential_impact(nullptr);
@@ -81,7 +69,7 @@
 ImpactsPtr detect_edge_vertex_collisions_hash_map(
     const Eigen::MatrixXd& /*vertices_t0*/,
     const Eigen::MatrixXd& /*vertices_t1*/,
-    const Eigen::Matrix<int, Eigen::Dynamic, 2>& /*edges*/)
+    const Eigen::MatrixX2i& /*edges*/)
 {
     throw NotImplementedError("Hash Map collision detection is not implemented yet.");
 }
@@ -90,18 +78,9 @@
 {
     Eigen::Matrix<double, 3, 2, Eigen::RowMajor> vertices_t0;
     Eigen::Matrix<double, 3, 2, Eigen::RowMajor> vertices_t1;
-    Eigen::Matrix<int, 1, 2, Eigen::RowMajor> edges;
-<<<<<<< HEAD
-    vertices_t0 << 0, 2,
-        1, 1,
-        1, 3;
-    vertices_t1 << 1, 2,
-        0, 1,
-        0, 3;
-=======
+    Eigen::MatrixX2i edges;
     vertices_t0 << 0, 2, 1, 1, 1, 3;
     vertices_t1 << 1, 2, 0, 1, 0, 3;
->>>>>>> 1658a50c
     edges << 1, 2;
 
     detect_edge_vertex_collisions(vertices_t0, vertices_t1, edges);
