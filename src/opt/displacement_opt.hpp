/**
 * Methods for optimizing the displacments with a non-linear interference volume
 * constraint.
 */

#pragma once

#include <Eigen/Core>

#include <ccd/collision_detection.hpp>
#include <opt/collision_constraint.hpp>
#include <opt/ncp_solver.hpp>
#include <opt/optimization_problem.hpp>
#include <opt/optimization_solver.hpp>
#include <opt/volume_constraint.hpp>

namespace ccd {

namespace opt {

    typedef std::function<bool(const Eigen::VectorXd&, const Eigen::MatrixX2d&)>
        intermediate_callback;

    class ParticlesDisplProblem : public OptimizationProblem {
    public:
        ParticlesDisplProblem();
        ~ParticlesDisplProblem() override;

        void initialize(const Eigen::MatrixX2d& V, const Eigen::MatrixX2i& E,
            const Eigen::MatrixX2d& U, CollisionConstraint& cstr);

        /// \brief eval_f evaluates functional at point x
        double eval_f(const Eigen::VectorXd& x) override;

        /// \brief eval_grad_f evaluates gradient of functional at point x
        Eigen::VectorXd eval_grad_f(const Eigen::VectorXd& x) override;

        /// \brief eval_hessian_f evaluates hessian of functional at point x
        Eigen::MatrixXd eval_hessian_f(const Eigen::VectorXd& x) override;
        Eigen::SparseMatrix<double> eval_hessian_f_sparse(
            const Eigen::VectorXd& x) override;

        /// \brief eval_g evaluates constraints at point x
        Eigen::VectorXd eval_g(const Eigen::VectorXd& x) override;

        /// \brief eval_g evaluates constraints and jacobian at point x. Also
        /// returns list of active constraints (indices)
        void eval_g(const Eigen::VectorXd& x,
                    Eigen::VectorXd& gx, Eigen::SparseMatrix<double>& gx_jacobian,
                    Eigen::VectorXi& gx_active) override;

        /// \brief eval_g_and_gdiff evaluates constraints, jacobian and hessian
        /// at point x
        void eval_g_and_gdiff(const Eigen::VectorXd& x, Eigen::VectorXd& g_uk,
            Eigen::MatrixXd& g_uk_jacobian,
            std::vector<Eigen::SparseMatrix<double>>& g_uk_hessian) override;

<<<<<<< HEAD
        void enable_line_search_mode(const Eigen::VectorXd& max_x) override;
        void disable_line_search_mode() override;
=======
        /// \brief eval_jac_g evaluates constraints jacobian at point x
        Eigen::MatrixXd eval_jac_g(const Eigen::VectorXd& x) override;
        void  eval_jac_g(const Eigen::VectorXd& x, Eigen::SparseMatrix<double>& jac_gx) override;

        // \brief eval_hessian_g evaluates constraints hessian at point x
        std::vector<Eigen::SparseMatrix<double>> eval_hessian_g(
            const Eigen::VectorXd& x) override;
>>>>>>> bde70776

        bool eval_intermediate_callback(const Eigen::VectorXd& x) override;

        Eigen::MatrixX2d vertices;
        Eigen::MatrixX2i edges;
        Eigen::MatrixX2d displacements;
        Eigen::MatrixXd u_;
        CollisionConstraint* constraint;
        intermediate_callback intermediate_callback;

    private:
        bool is_in_line_search;

        void initProblem();

        Eigen::MatrixXd mass_matrix;
        void init_mass_matrix();
    };

} // namespace opt
} // namespace ccd<|MERGE_RESOLUTION|>--- conflicted
+++ resolved
@@ -45,9 +45,9 @@
 
         /// \brief eval_g evaluates constraints and jacobian at point x. Also
         /// returns list of active constraints (indices)
-        void eval_g(const Eigen::VectorXd& x,
-                    Eigen::VectorXd& gx, Eigen::SparseMatrix<double>& gx_jacobian,
-                    Eigen::VectorXi& gx_active) override;
+        void eval_g(const Eigen::VectorXd& x, Eigen::VectorXd& gx,
+            Eigen::SparseMatrix<double>& gx_jacobian,
+            Eigen::VectorXi& gx_active) override;
 
         /// \brief eval_g_and_gdiff evaluates constraints, jacobian and hessian
         /// at point x
@@ -55,18 +55,17 @@
             Eigen::MatrixXd& g_uk_jacobian,
             std::vector<Eigen::SparseMatrix<double>>& g_uk_hessian) override;
 
-<<<<<<< HEAD
         void enable_line_search_mode(const Eigen::VectorXd& max_x) override;
         void disable_line_search_mode() override;
-=======
+
         /// \brief eval_jac_g evaluates constraints jacobian at point x
         Eigen::MatrixXd eval_jac_g(const Eigen::VectorXd& x) override;
-        void  eval_jac_g(const Eigen::VectorXd& x, Eigen::SparseMatrix<double>& jac_gx) override;
+        void eval_jac_g(const Eigen::VectorXd& x,
+            Eigen::SparseMatrix<double>& jac_gx) override;
 
         // \brief eval_hessian_g evaluates constraints hessian at point x
         std::vector<Eigen::SparseMatrix<double>> eval_hessian_g(
             const Eigen::VectorXd& x) override;
->>>>>>> bde70776
 
         bool eval_intermediate_callback(const Eigen::VectorXd& x) override;
 
