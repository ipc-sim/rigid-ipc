#include "ncp_solver.hpp"

#include <iostream>

#include <igl/slice.h>
#include <igl/slice_into.h>

#include <opt/lcp_solver.hpp>
#include <opt/newtons_method.hpp> //> line search

#include <logger.hpp>

namespace ccd {
namespace opt {

    NCPSolver::~NCPSolver() {}
    NCPSolver::NCPSolver()
        : keep_in_unfeasible(true)
        , check_convergence(true)
        , check_volume_increase(true)
        , solve_for_active_cstr(true)
        , convergence_tolerance(1e-6)
        , update_type(NcpUpdate::LINEARIZED)
        , lcp_solver(LCPSolver::LCP_GAUSS_SEIDEL)
        , max_iterations(100)
    {
        Asolver
            = std::make_shared<Eigen::SparseLU<Eigen::SparseMatrix<double>>>();
    }


    bool NCPSolver::solve_ncp(const Eigen::SparseMatrix<double>& f_A,
        const Eigen::VectorXd& f_b, OptimizationProblem& opt_problem,
        Eigen::VectorXd& x_opt, Eigen::VectorXd& alpha_opt)
    {
        A = f_A;
        b = f_b;
        problem = &opt_problem;

        bool success = compute();
        x_opt = xi;
        alpha_opt = alpha_i;
        return success;
    }

    OptimizationResults NCPSolver::solve(OptimizationProblem& opt_problem)
    {
        compute_linear_system(opt_problem);
        problem = &opt_problem;

        OptimizationResults result;
        result.success = compute();
        result.x = xi;
        result.minf = opt_problem.eval_f(xi);
        return result;
    }

    void NCPSolver::compute_linear_system(OptimizationProblem& opt_problem)
    {
        Eigen::VectorXd x0 = Eigen::VectorXd::Zero(opt_problem.num_vars);
        A = opt_problem.eval_hessian_f_sparse(x0);
        b = -opt_problem.eval_grad_f(x0);
    }

    bool NCPSolver::compute()
    {
        initialize();
        problem->eval_intermediate_callback(xi);

        // 2. solve constraints with successive linearizations
        for (int i = 0; i < max_iterations; ++i) {
            bool collisions_solved = (g_xi.array() >= 0).all();
            if (collisions_solved) {
                break;
            }

            Eigen::VectorXd delta_x;
            solve_lcp(delta_x);

            // 2.2 Do line-search on delta to ensure volume is increased (-->0)
            double gamma = 1.0;
            auto eval_g = [&](const Eigen::VectorXd& y) {
                return -problem->eval_g(y).sum();
            };
<<<<<<< HEAD
            double gamma = 1.0;
            // TODO: This is sending a zero for the gradient which is not
            // correct
            if (!line_search(xi, delta_x, eval_g,
                    Eigen::VectorXd::Zero(delta_x.rows()), gamma)) {
                // ?????
=======
            if (check_volume_increase
                && !line_search(xi, delta_x, eval_g, gamma)) {
                // return false; ???
>>>>>>> bde70776
            }

            if (keep_in_unfeasible) {
                move_to_unfeasible_domain(delta_x, gamma);
            }

            update_candidate(delta_x, gamma);
        }
        return (g_xi.array() >= 0).all();
    }

    void NCPSolver::initialize()
    {
        // We solve the NCP problem
        //      Ax = b + \nabla g(x)^T \alpha
        //      0 <= alpha \perp g(x) >=0

        Asolver->compute(A);
        if (Asolver->info() != Eigen::Success) {
            std::cerr << "LU failed - ncp_solver.cpp" << std::endl;
            assert(0);
        }

        // Solve assumming constraints are not violated
        xi = Ainv(b);
        problem->eval_g(xi, g_xi, jac_g_xi, g_active);
        problem->eval_intermediate_callback(xi);

        alpha_i.resize(problem->num_constraints);
        alpha_i.setZero();
    }

    void NCPSolver::update_candidate(Eigen::VectorXd& delta_x, double& gamma)
    {
        xi = xi + delta_x * gamma;
        problem->eval_g(xi, g_xi, jac_g_xi, g_active);
        problem->eval_intermediate_callback(xi);
    }

    Eigen::VectorXd NCPSolver::Ainv(const Eigen::VectorXd& x)
    {
        auto y = Asolver->solve(x);
        if (Asolver->info() != Eigen::Success) {
            spdlog::error("Linear solve failed - ncp_solver.cpp");
            std::cerr << "Linear solve failed - ncp_solver.cpp" << std::endl;
            assert(0);
        }
        return y;
    }

    void NCPSolver::solve_lcp(Eigen::VectorXd& delta_x)
    {
        // 2.1 Linearize the problem and solve for \alpha
        // Linearization:
        //      A x_{i+1} = b + jac_g(x_i)^T \lambda
        //      0 <= \alpha_i \perp g(x_i) + jac_g(x_i) delta_x >=0
        // Update:
        //      x_{i+1} = x_{i} + delta_x
        // Delta x:
        //      a) delta_x = A^{-1} jac_x(x_i)^T \alpha_i
        //      b) delta_x = A^{-1} jac_x(x_i)^T \alpha_i + A^{-1}b - x_i
        //
        // We want to take our problem to the form
        //      s = q + N [M alpha + p]
        //      0 <= alpha \perp s >=0
        // clang-format off
        //      s = ...q...+ ....N......[...........M........ \alpha   + ......p......]
        //      s = g(x_i) + jac_g(x_i) [ A^{-1} jac_x(x_i)^T \alpha_i + A^{-1}b - x_i]
        // clang-format on
        uint dof = uint(xi.rows());

        Eigen::VectorXd p(dof);
        if (update_type == NcpUpdate::G_GRADIENT) {
            p.setZero();
        } else {
            p = Ainv(b) - xi;
        }

        uint num_constraints = uint(g_xi.rows());
        if (solve_for_active_cstr) {
            uint num_active_constraints = uint(g_active.rows());
            spdlog::trace("solver=ncp_solver active_cstr={}/{}",
                num_active_constraints, num_constraints);

            // create lcp problem for ACTIVE constraints only
            // ----------------------------------------------
            Eigen::VectorXd g_xi_active;
            igl::slice(g_xi, g_active, g_xi_active);
            assert(g_xi_active.rows() == num_active_constraints);

            Eigen::SparseMatrix<double> jac_g_xi_active;
            igl::slice(jac_g_xi, g_active,
                Eigen::VectorXi::LinSpaced(dof, 0, int(dof)), jac_g_xi_active);
            assert(jac_g_xi_active.rows() == int(num_active_constraints));
            assert(jac_g_xi_active.cols() == int(dof));

            Eigen::MatrixXd M_active(dof, num_active_constraints);
            for (uint ci = 0; ci < num_active_constraints; ++ci) {
                M_active.col(ci) = Ainv(jac_g_xi_active.row(int(ci)));
            }
            Eigen::VectorXd alpha_i_active(num_active_constraints);
            lcp_solve(g_xi_active, jac_g_xi_active, M_active, p, lcp_solver,
                alpha_i_active);

            delta_x = M_active * alpha_i_active + p;

            alpha_i.setZero();
            igl::slice_into(alpha_i_active, g_active, alpha_i);

        } else {
            Eigen::MatrixXd M(dof, num_constraints);
            for (uint ci = 0; ci < num_constraints; ++ci) {
                assert(M.cols() > ci);
                assert(uint(jac_g_xi.rows()) > ci);
                M.col(ci) = Ainv(jac_g_xi.row(int(ci)));
            }
            lcp_solve(g_xi, jac_g_xi, M, p, lcp_solver, alpha_i);
            delta_x = M * alpha_i + p;
        }
    }

    void NCPSolver::move_to_unfeasible_domain(
        Eigen::VectorXd& delta_x, double& gamma)
    {
        Eigen::VectorXd x_next;
        double gamma_prev = gamma;
        for (int j = 0; j < 32; j++) {
            x_next = xi + delta_x * gamma;
            g_xi = problem->eval_g(x_next);

            // if any is negative
            if (!(g_xi.array() >= 0).all()) {
                break;
            }
            gamma_prev = gamma; // feasible gamma
            gamma /= 2.0;
        }

        // check if point satisfy equality constraint, then
        // find the point that should have also satisfied g(x)>0
        if (check_convergence) {
            problem->eval_jac_g(x_next, jac_g_xi);
            Eigen::VectorXd eq
                = A * x_next - (b + jac_g_xi.transpose() * alpha_i);
            double eq_norm = eq.squaredNorm();
            if (eq_norm < convergence_tolerance) {
                gamma = gamma_prev;
            }
            spdlog::trace(
                "solver=ncp_solver step=check_convergence ||eq||^2={} passed={}",
                eq_norm, eq_norm < convergence_tolerance);
        }
    }


} // namespace opt
} // namespace ccd<|MERGE_RESOLUTION|>--- conflicted
+++ resolved
@@ -28,7 +28,6 @@
             = std::make_shared<Eigen::SparseLU<Eigen::SparseMatrix<double>>>();
     }
 
-
     bool NCPSolver::solve_ncp(const Eigen::SparseMatrix<double>& f_A,
         const Eigen::VectorXd& f_b, OptimizationProblem& opt_problem,
         Eigen::VectorXd& x_opt, Eigen::VectorXd& alpha_opt)
@@ -82,18 +81,12 @@
             auto eval_g = [&](const Eigen::VectorXd& y) {
                 return -problem->eval_g(y).sum();
             };
-<<<<<<< HEAD
-            double gamma = 1.0;
+
             // TODO: This is sending a zero for the gradient which is not
             // correct
-            if (!line_search(xi, delta_x, eval_g,
+            if (check_volume_increase
+                && !line_search(xi, delta_x, eval_g,
                     Eigen::VectorXd::Zero(delta_x.rows()), gamma)) {
-                // ?????
-=======
-            if (check_volume_increase
-                && !line_search(xi, delta_x, eval_g, gamma)) {
-                // return false; ???
->>>>>>> bde70776
             }
 
             if (keep_in_unfeasible) {
@@ -242,12 +235,11 @@
             if (eq_norm < convergence_tolerance) {
                 gamma = gamma_prev;
             }
-            spdlog::trace(
-                "solver=ncp_solver step=check_convergence ||eq||^2={} passed={}",
+            spdlog::trace("solver=ncp_solver step=check_convergence "
+                          "||eq||^2={} passed={}",
                 eq_norm, eq_norm < convergence_tolerance);
         }
     }
-
 
 } // namespace opt
 } // namespace ccd