--- conflicted
+++ resolved
@@ -17,7 +17,6 @@
 #include <logger.hpp>
 
 #include <profiler.hpp>
-
 
 namespace ccd {
 namespace opt {
@@ -112,18 +111,13 @@
         Eigen::MatrixXd Uk = x;
         Uk.resize(x.rows() / 2, 2);
 
-<<<<<<< HEAD
-        if (!is_in_line_search && constraint->recompute_collision_set) {
-=======
         Eigen::VectorXd g_uk;
-        if (constraint->update_collision_set) {
->>>>>>> bde70776
+        if (!is_in_line_search && constraint->update_collision_set) {
             constraint->detectCollisions(Uk);
         }
         PROFILE(constraint->compute_constraints(Uk, g_uk),
             ProfiledPoint::COMPUTING_CONSTRAINTS);
         return g_uk;
-
     };
 
     Eigen::MatrixXd ParticlesDisplProblem::eval_jac_g(const Eigen::VectorXd& x)
@@ -131,11 +125,7 @@
         Eigen::MatrixXd Uk = x;
         Uk.resize(x.rows() / 2, 2);
 
-<<<<<<< HEAD
-        if (!is_in_line_search && constraint->recompute_collision_set) {
-=======
-        if (constraint->update_collision_set) {
->>>>>>> bde70776
+        if (!is_in_line_search && constraint->update_collision_set) {
             constraint->detectCollisions(Uk);
         }
         Eigen::MatrixXd jac_gx;
@@ -151,11 +141,7 @@
         Eigen::MatrixXd Uk = x;
         Uk.resize(x.rows() / 2, 2);
 
-<<<<<<< HEAD
-        if (!is_in_line_search && constraint->recompute_collision_set) {
-=======
-        if (constraint->update_collision_set) {
->>>>>>> bde70776
+        if (!is_in_line_search && constraint->update_collision_set) {
             constraint->detectCollisions(Uk);
         }
         std::vector<Eigen::SparseMatrix<double>> hess_gx;
@@ -183,11 +169,7 @@
         Eigen::MatrixXd Uk = x;
         Uk.resize(x.rows() / 2, 2);
 
-<<<<<<< HEAD
-        if (!is_in_line_search && constraint->recompute_collision_set) {
-=======
-        if (constraint->update_collision_set) {
->>>>>>> bde70776
+        if (!is_in_line_search && constraint->update_collision_set) {
             constraint->detectCollisions(Uk);
         }
         std::vector<Eigen::SparseMatrix<double>> hess_gx;
@@ -195,14 +177,13 @@
             Uk, g_uk, g_uk_jacobian, g_uk_hessian);
     }
 
-<<<<<<< HEAD
     void ParticlesDisplProblem::enable_line_search_mode(
         const Eigen::VectorXd& max_x)
     {
         Eigen::MatrixXd Uk = max_x;
         Uk.resize(max_x.rows() / 2, 2);
 
-        if (!is_in_line_search && constraint->recompute_collision_set) {
+        if (!is_in_line_search && constraint->update_collision_set) {
             constraint->detectCollisions(Uk);
         }
 
@@ -212,7 +193,8 @@
     void ParticlesDisplProblem::disable_line_search_mode()
     {
         this->is_in_line_search = false;
-=======
+    }
+
     void ParticlesDisplProblem::eval_g(const Eigen::VectorXd& x,
         Eigen::VectorXd& g_uk, Eigen::SparseMatrix<double>& g_uk_jacobian,
         Eigen::VectorXi& g_uk_active)
@@ -224,7 +206,6 @@
             constraint->detectCollisions(Uk);
         }
         constraint->compute_constraints(Uk, g_uk, g_uk_jacobian, g_uk_active);
->>>>>>> bde70776
     }
 
     bool ParticlesDisplProblem::eval_intermediate_callback(
