--- conflicted
+++ resolved
@@ -1,11 +1,6 @@
-<<<<<<< HEAD
 #include "optimization_problem.hpp"
 
 #include <autodiff/finitediff.hpp>
-=======
-#include <utils/not_implemented_error.hpp>
-#include <opt/optimization_problem.hpp>
->>>>>>> 3cbee43d
 
 namespace ccd {
 namespace opt {
@@ -162,8 +157,8 @@
         //     && (x.array() <= this->x_upper.array() + 10 * tol).all();
         // TODO: This does not work for the barrier constraint
         return (-10 * tol <= gx).all()
-               && (this->x_lower.array() - 10 * tol <= x.array()).all()
-               && (x.array() <= this->x_upper.array() + 10 * tol).all();
+            && (this->x_lower.array() - 10 * tol <= x.array()).all()
+            && (x.array() <= this->x_upper.array() + 10 * tol).all();
     }
 
     // Enable the line search mode. This functionality is not up to the child
