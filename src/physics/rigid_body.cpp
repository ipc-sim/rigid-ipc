#include <physics/rigid_body.hpp>

#include <Eigen/Geometry>

#include <autodiff/finitediff.hpp>
#include <logger.hpp>
#include <utils/flatten.hpp>

namespace ccd {

namespace physics {

    RigidBody::RigidBody(const Eigen::MatrixX2d& vertices,
        const Eigen::MatrixX2i& edges, const Eigen::Vector2d& position,
        const Eigen::Vector3d& velocity)
        : vertices(vertices)
        , edges(edges)
        , position(position)
        , velocity(velocity)
    {
        spdlog::trace("rigid_body velocity={},{},{}", velocity[0], velocity[1],
            velocity[2]);
    }

    Eigen::MatrixXd RigidBody::world_displacements() const
    {
        return world_displacements(velocity);
    }

    template <typename T>
    Eigen::Matrix<T, Eigen::Dynamic, Eigen::Dynamic>
    RigidBody::world_displacements(const Eigen::Matrix<T, 3, 1>& vel) const
    {
        typedef Eigen::Matrix<T, Eigen::Dynamic, Eigen::Dynamic> MatrixXT;
        typedef Eigen::Matrix<T, 2, 2> Matrix2T;

        // Create a 2D 2x2 rotation matrix
        Matrix2T R = Eigen::Rotation2D<T>(vel(2)).toRotationMatrix();

        MatrixXT verticesT = vertices.cast<T>();

        MatrixXT transformed_vertices = (verticesT * R.transpose()).rowwise()
            + vel.topRows(2).transpose();

        MatrixXT displacements = transformed_vertices - verticesT;

        return displacements;
    }

    Eigen::MatrixX2d RigidBody::world_vertices() const
    {
        return vertices.rowwise() + position.transpose();
    }

    Eigen::MatrixXd RigidBody::world_displacements_gradient(
        const Eigen::Vector3d& vel) const
    {
        RBDiff::activate();
        RBDiff::D1Vector3 dvel = RBDiff::d1vars(0, vel);
        RBDiff::D1MatrixXd dx = world_displacements<RBDiff::DScalar1>(dvel);

        flatten<RBDiff::DScalar1>(dx);
        return RBDiff::get_gradient(dx);
    }

    std::vector<Eigen::Matrix3d> RigidBody::world_displacements_hessian(
        const Eigen::Vector3d& vel) const
    {
        RBDiff::activate();
        RBDiff::D2Vector3 dvel = RBDiff::d2vars(0, vel);
        RBDiff::D2MatrixXd dx = world_displacements<RBDiff::DScalar2>(dvel);

        flatten<RBDiff::DScalar2>(dx);
        return RBDiff::get_hessian(dx);
    }

    Eigen::MatrixXd RigidBody::world_displacements_gradient_finite(
        const Eigen::Vector3d& vel) const
    {
        auto f = [&](const Eigen::VectorXd& v) -> Eigen::VectorXd {
            assert(v.rows() == 3);
            Eigen::Vector3d v3 = v;
            Eigen::MatrixXd d = world_displacements(v3);

            flatten<double>(d);
            return d;
        };

        Eigen::MatrixXd grad;
        ccd::finite_jacobian(vel, f, grad);
        return grad;
    }

    // Return the gradient of the world displacments with respect to the
    // velocities. ∇U(σ) ∈ R^{2n × 3} where n = |V|.
    Eigen::MatrixXd RigidBody::world_displacements_gradient_exact(
        const Eigen::Vector3d& vel) const
    {
<<<<<<< HEAD
        typedef Eigen::Transform<double, 2, Eigen::Affine> AffineTransform;
        Eigen::Matrix3d T_c
            = AffineTransform(Eigen::Translation2d(position.x(), position.y()))
                  .matrix();
        Eigen::Matrix3d T_negc = AffineTransform(
            Eigen::Translation2d(-position.x(), -position.y()))
                                     .matrix();
        Eigen::Matrix3d T_xy
            = AffineTransform(Eigen::Translation2d(vel.x(), vel.y())).matrix();
        double theta = vel(2);
        Eigen::Matrix3d R_theta = AffineTransform(Eigen::Rotation2Dd(theta)).matrix();

        Eigen::Matrix3d gradx_T
            = AffineTransform(Eigen::Translation2d(1, 0)).matrix() * T_c * R_theta
            * T_negc;
        Eigen::Matrix3d grady_T = Eigen::Transform<double, 2, Eigen::Affine>(
                                      Eigen::Translation2d(0, 1))
                                      .matrix()
            * T_c * R_theta * T_negc;
        Eigen::Matrix3d gradtheta_R;
        // clang-format off
    gradtheta_R <<
        -sin(theta), -cos(theta), 0,
         cos(theta), -sin(theta), 0,
              0,       0, 1;
        // clang-format on
        Eigen::Matrix3d gradtheta_T = T_xy * T_c * gradtheta_R * T_negc;

        const auto& this_vertices = world_vertices();
        auto transform_vertices
            = [&this_vertices](const Eigen::Matrix3d& T) -> Eigen::MatrixX2d {
            return (this_vertices.rowwise().homogeneous() * T.transpose())
                .rowwise()
                .hnormalized();
        };

        std::vector<Eigen::MatrixX2d> gradient;
        gradient.reserve(3);
        gradient.push_back(transform_vertices(gradx_T));
        gradient.push_back(transform_vertices(grady_T));
        gradient.push_back(transform_vertices(gradtheta_T));
=======
        // With respect to vel.x()
        Eigen::MatrixXd gradx_U
            = Eigen::MatrixXd::Zero(vertices.rows(), vertices.cols());
        gradx_U.col(0).setOnes();
        flatten<double>(gradx_U);

        // With respect to vel.y()
        Eigen::MatrixXd grady_U
            = Eigen::MatrixXd::Zero(vertices.rows(), vertices.cols());
        grady_U.col(1).setOnes();
        flatten<double>(grady_U);

        // With respect to θ = vel(2)
        double θ = vel(2);
        Eigen::Matrix2d gradθ_R;
        // clang-format off
        gradθ_R << -sin(θ), -cos(θ),
                    cos(θ), -sin(θ);
        // clang-format on
        Eigen::MatrixXd gradθ_U = vertices * gradθ_R.transpose();
        flatten<double>(gradθ_U);
>>>>>>> 0a97b91f

        Eigen::MatrixXd gradient(vertices.size(), 3);
        gradient << gradx_U, grady_U, gradθ_U;
        return gradient;
    }

    std::vector<Eigen::Matrix3d> RigidBody::world_displacements_hessian_exact(
        const Eigen::Vector3d& vel) const
    {
<<<<<<< HEAD
        Eigen::Matrix3d T_c = Eigen::Transform<double, 2, Eigen::Affine>(
            Eigen::Translation2d(position.x(), position.y()))
                                  .matrix();
        Eigen::Matrix3d T_negc = Eigen::Transform<double, 2, Eigen::Affine>(
            Eigen::Translation2d(-position.x(), -position.y()))
                                     .matrix();
        Eigen::Matrix3d T_xy = Eigen::Transform<double, 2, Eigen::Affine>(
            Eigen::Translation2d(velocity.x(), velocity.y()))
                                   .matrix();
        double theta = velocity(2);
        Eigen::Matrix3d R_theta
            = Eigen::Transform<double, 2, Eigen::Affine>(Eigen::Rotation2Dd(theta))
                  .matrix();

        Eigen::Matrix3d gradx_T_xy = Eigen::Transform<double, 2, Eigen::Affine>(
            Eigen::Translation2d(1, 0))
                                         .matrix();
        Eigen::Matrix3d grady_T_xy = Eigen::Transform<double, 2, Eigen::Affine>(
            Eigen::Translation2d(0, 1))
                                         .matrix();
        Eigen::Matrix3d gradx_T = gradx_T_xy * T_c * R_theta * T_negc;
        Eigen::Matrix3d grady_T = grady_T_xy * T_c * R_theta * T_negc;
        Eigen::Matrix3d gradtheta_R;
        // clang-format off
    // R_theta <<
    //     cos(theta), -sin(theta), 0,
    //     sin(theta),  cos(theta), 0,
    //          0,       0, 0;
    gradtheta_R <<
        -sin(theta), -cos(theta), 0,
         cos(theta), -sin(theta), 0,
              0,       0, 0;
    // gradtheta_gradtheta_R <<
    //     -cos(theta),  sin(theta), 0,
    //     -sin(theta), -cos(theta), 0,
    //           0,       0, 0;
        // clang-format on
        Eigen::Matrix3d gradtheta_T = T_xy * T_c * gradtheta_R * T_negc;

        Eigen::Matrix3d gradx_gradx_T = Eigen::Matrix3d::Zero();
        Eigen::Matrix3d gradx_grady_T = Eigen::Matrix3d::Zero();
        Eigen::Matrix3d gradx_gradtheta_T = gradx_T_xy * T_c * gradtheta_R * T_negc;

        Eigen::Matrix3d grady_gradx_T = Eigen::Matrix3d::Zero();
        Eigen::Matrix3d grady_grady_T = Eigen::Matrix3d::Zero();
        Eigen::Matrix3d grady_gradtheta_T = grady_T_xy * T_c * gradtheta_R * T_negc;

        Eigen::Matrix3d gradtheta_gradx_T = gradx_gradtheta_T;
        Eigen::Matrix3d gradtheta_grady_T = grady_gradtheta_T;
        Eigen::Matrix3d gradtheta_gradtheta_T = T_xy * T_c * -R_theta * T_negc;

        Eigen::MatrixX3d homogeneous_vertices(vertices.rows(), 3);
        homogeneous_vertices.leftCols(2) = world_vertices();
        ;
        homogeneous_vertices.col(2).setOnes();

        std::vector<std::vector<Eigen::MatrixX2d>> hessian(
            3, std::vector<Eigen::MatrixX2d>());

        const auto& this_vertices = world_vertices();
        auto transform_vertices
            = [&this_vertices](const Eigen::Matrix3d& T) -> Eigen::MatrixX2d {
            return (this_vertices.rowwise().homogeneous() * T.transpose())
                .rowwise()
                .hnormalized();
        };

        // ∇_x∇U
        hessian[0].reserve(3);
        hessian[0].push_back(transform_vertices(gradx_gradx_T));
        hessian[0].push_back(transform_vertices(gradx_grady_T));
        hessian[0].push_back(transform_vertices(gradx_gradtheta_T));

        // ∇_y∇U
        hessian[1].reserve(3);
        hessian[1].push_back(transform_vertices(grady_gradx_T));
        hessian[1].push_back(transform_vertices(grady_grady_T));
        hessian[1].push_back(transform_vertices(grady_gradtheta_T));

        // ∇_theta∇U
        hessian[2].reserve(3);
        hessian[2].push_back(transform_vertices(gradtheta_gradx_T));
        hessian[2].push_back(transform_vertices(gradtheta_grady_T));
        hessian[2].push_back(transform_vertices(gradtheta_gradtheta_T));

=======
        // With respect to vel.x()
        Eigen::VectorXd gradx_gradx_U, gradx_grady_U, gradx_gradθ_U;
        gradx_gradx_U = gradx_grady_U = gradx_gradθ_U
            = Eigen::VectorXd::Zero(vertices.size());

        // With respect to vel.y()
        Eigen::VectorXd grady_gradx_U, grady_grady_U, grady_gradθ_U;
        grady_gradx_U = grady_grady_U = grady_gradθ_U
            = Eigen::VectorXd::Zero(vertices.size());

        // With respect to θ = vel(2)
        // -cos(θ)  sin(θ)
        // -sin(θ) -cos(θ)
        Eigen::Matrix2d hessθ_R
            = -Eigen::Rotation2D<double>(vel(2)).toRotationMatrix();
        Eigen::VectorXd gradθ_gradx_U, gradθ_grady_U;
        gradθ_gradx_U = gradθ_grady_U = Eigen::VectorXd::Zero(vertices.size());
        Eigen::MatrixXd gradθ_gradθ_U = vertices * hessθ_R.transpose();
        flatten<double>(gradθ_gradθ_U);

        std::vector<Eigen::Matrix3d> hessian(
            static_cast<unsigned long>(vertices.size()), Eigen::Matrix3d());
        for (long i = 0; i < vertices.size(); i++) {
            // clang-format off
            hessian[static_cast<unsigned long>(i)] <<
                gradx_gradx_U(i), gradx_grady_U(i), gradx_gradθ_U(i),
                grady_gradx_U(i), grady_grady_U(i), grady_gradθ_U(i),
                gradθ_gradx_U(i), gradθ_grady_U(i), gradθ_gradθ_U(i);
            // clang-format on
        }
>>>>>>> 0a97b91f
        return hessian;
    }

} // namespace physics
} // namespace ccd<|MERGE_RESOLUTION|>--- conflicted
+++ resolved
@@ -96,49 +96,6 @@
     Eigen::MatrixXd RigidBody::world_displacements_gradient_exact(
         const Eigen::Vector3d& vel) const
     {
-<<<<<<< HEAD
-        typedef Eigen::Transform<double, 2, Eigen::Affine> AffineTransform;
-        Eigen::Matrix3d T_c
-            = AffineTransform(Eigen::Translation2d(position.x(), position.y()))
-                  .matrix();
-        Eigen::Matrix3d T_negc = AffineTransform(
-            Eigen::Translation2d(-position.x(), -position.y()))
-                                     .matrix();
-        Eigen::Matrix3d T_xy
-            = AffineTransform(Eigen::Translation2d(vel.x(), vel.y())).matrix();
-        double theta = vel(2);
-        Eigen::Matrix3d R_theta = AffineTransform(Eigen::Rotation2Dd(theta)).matrix();
-
-        Eigen::Matrix3d gradx_T
-            = AffineTransform(Eigen::Translation2d(1, 0)).matrix() * T_c * R_theta
-            * T_negc;
-        Eigen::Matrix3d grady_T = Eigen::Transform<double, 2, Eigen::Affine>(
-                                      Eigen::Translation2d(0, 1))
-                                      .matrix()
-            * T_c * R_theta * T_negc;
-        Eigen::Matrix3d gradtheta_R;
-        // clang-format off
-    gradtheta_R <<
-        -sin(theta), -cos(theta), 0,
-         cos(theta), -sin(theta), 0,
-              0,       0, 1;
-        // clang-format on
-        Eigen::Matrix3d gradtheta_T = T_xy * T_c * gradtheta_R * T_negc;
-
-        const auto& this_vertices = world_vertices();
-        auto transform_vertices
-            = [&this_vertices](const Eigen::Matrix3d& T) -> Eigen::MatrixX2d {
-            return (this_vertices.rowwise().homogeneous() * T.transpose())
-                .rowwise()
-                .hnormalized();
-        };
-
-        std::vector<Eigen::MatrixX2d> gradient;
-        gradient.reserve(3);
-        gradient.push_back(transform_vertices(gradx_T));
-        gradient.push_back(transform_vertices(grady_T));
-        gradient.push_back(transform_vertices(gradtheta_T));
-=======
         // With respect to vel.x()
         Eigen::MatrixXd gradx_U
             = Eigen::MatrixXd::Zero(vertices.rows(), vertices.cols());
@@ -151,143 +108,56 @@
         grady_U.col(1).setOnes();
         flatten<double>(grady_U);
 
-        // With respect to θ = vel(2)
-        double θ = vel(2);
-        Eigen::Matrix2d gradθ_R;
+        // With respect to theta = vel(2)
+        double theta = vel(2);
+        Eigen::Matrix2d gradtheta_R;
         // clang-format off
-        gradθ_R << -sin(θ), -cos(θ),
-                    cos(θ), -sin(θ);
+        gradtheta_R << -sin(theta), -cos(theta),
+                    cos(theta), -sin(theta);
         // clang-format on
-        Eigen::MatrixXd gradθ_U = vertices * gradθ_R.transpose();
-        flatten<double>(gradθ_U);
->>>>>>> 0a97b91f
+        Eigen::MatrixXd gradtheta_U = vertices * gradtheta_R.transpose();
+        flatten<double>(gradtheta_U);
 
         Eigen::MatrixXd gradient(vertices.size(), 3);
-        gradient << gradx_U, grady_U, gradθ_U;
+        gradient << gradx_U, grady_U, gradtheta_U;
         return gradient;
     }
 
     std::vector<Eigen::Matrix3d> RigidBody::world_displacements_hessian_exact(
         const Eigen::Vector3d& vel) const
     {
-<<<<<<< HEAD
-        Eigen::Matrix3d T_c = Eigen::Transform<double, 2, Eigen::Affine>(
-            Eigen::Translation2d(position.x(), position.y()))
-                                  .matrix();
-        Eigen::Matrix3d T_negc = Eigen::Transform<double, 2, Eigen::Affine>(
-            Eigen::Translation2d(-position.x(), -position.y()))
-                                     .matrix();
-        Eigen::Matrix3d T_xy = Eigen::Transform<double, 2, Eigen::Affine>(
-            Eigen::Translation2d(velocity.x(), velocity.y()))
-                                   .matrix();
-        double theta = velocity(2);
-        Eigen::Matrix3d R_theta
-            = Eigen::Transform<double, 2, Eigen::Affine>(Eigen::Rotation2Dd(theta))
-                  .matrix();
-
-        Eigen::Matrix3d gradx_T_xy = Eigen::Transform<double, 2, Eigen::Affine>(
-            Eigen::Translation2d(1, 0))
-                                         .matrix();
-        Eigen::Matrix3d grady_T_xy = Eigen::Transform<double, 2, Eigen::Affine>(
-            Eigen::Translation2d(0, 1))
-                                         .matrix();
-        Eigen::Matrix3d gradx_T = gradx_T_xy * T_c * R_theta * T_negc;
-        Eigen::Matrix3d grady_T = grady_T_xy * T_c * R_theta * T_negc;
-        Eigen::Matrix3d gradtheta_R;
-        // clang-format off
-    // R_theta <<
-    //     cos(theta), -sin(theta), 0,
-    //     sin(theta),  cos(theta), 0,
-    //          0,       0, 0;
-    gradtheta_R <<
-        -sin(theta), -cos(theta), 0,
-         cos(theta), -sin(theta), 0,
-              0,       0, 0;
-    // gradtheta_gradtheta_R <<
-    //     -cos(theta),  sin(theta), 0,
-    //     -sin(theta), -cos(theta), 0,
-    //           0,       0, 0;
-        // clang-format on
-        Eigen::Matrix3d gradtheta_T = T_xy * T_c * gradtheta_R * T_negc;
-
-        Eigen::Matrix3d gradx_gradx_T = Eigen::Matrix3d::Zero();
-        Eigen::Matrix3d gradx_grady_T = Eigen::Matrix3d::Zero();
-        Eigen::Matrix3d gradx_gradtheta_T = gradx_T_xy * T_c * gradtheta_R * T_negc;
-
-        Eigen::Matrix3d grady_gradx_T = Eigen::Matrix3d::Zero();
-        Eigen::Matrix3d grady_grady_T = Eigen::Matrix3d::Zero();
-        Eigen::Matrix3d grady_gradtheta_T = grady_T_xy * T_c * gradtheta_R * T_negc;
-
-        Eigen::Matrix3d gradtheta_gradx_T = gradx_gradtheta_T;
-        Eigen::Matrix3d gradtheta_grady_T = grady_gradtheta_T;
-        Eigen::Matrix3d gradtheta_gradtheta_T = T_xy * T_c * -R_theta * T_negc;
-
-        Eigen::MatrixX3d homogeneous_vertices(vertices.rows(), 3);
-        homogeneous_vertices.leftCols(2) = world_vertices();
-        ;
-        homogeneous_vertices.col(2).setOnes();
-
-        std::vector<std::vector<Eigen::MatrixX2d>> hessian(
-            3, std::vector<Eigen::MatrixX2d>());
-
-        const auto& this_vertices = world_vertices();
-        auto transform_vertices
-            = [&this_vertices](const Eigen::Matrix3d& T) -> Eigen::MatrixX2d {
-            return (this_vertices.rowwise().homogeneous() * T.transpose())
-                .rowwise()
-                .hnormalized();
-        };
-
-        // ∇_x∇U
-        hessian[0].reserve(3);
-        hessian[0].push_back(transform_vertices(gradx_gradx_T));
-        hessian[0].push_back(transform_vertices(gradx_grady_T));
-        hessian[0].push_back(transform_vertices(gradx_gradtheta_T));
-
-        // ∇_y∇U
-        hessian[1].reserve(3);
-        hessian[1].push_back(transform_vertices(grady_gradx_T));
-        hessian[1].push_back(transform_vertices(grady_grady_T));
-        hessian[1].push_back(transform_vertices(grady_gradtheta_T));
-
-        // ∇_theta∇U
-        hessian[2].reserve(3);
-        hessian[2].push_back(transform_vertices(gradtheta_gradx_T));
-        hessian[2].push_back(transform_vertices(gradtheta_grady_T));
-        hessian[2].push_back(transform_vertices(gradtheta_gradtheta_T));
-
-=======
         // With respect to vel.x()
-        Eigen::VectorXd gradx_gradx_U, gradx_grady_U, gradx_gradθ_U;
-        gradx_gradx_U = gradx_grady_U = gradx_gradθ_U
+        Eigen::VectorXd gradx_gradx_U, gradx_grady_U, gradx_gradtheta_U;
+        gradx_gradx_U = gradx_grady_U = gradx_gradtheta_U
             = Eigen::VectorXd::Zero(vertices.size());
 
         // With respect to vel.y()
-        Eigen::VectorXd grady_gradx_U, grady_grady_U, grady_gradθ_U;
-        grady_gradx_U = grady_grady_U = grady_gradθ_U
+        Eigen::VectorXd grady_gradx_U, grady_grady_U, grady_gradtheta_U;
+        grady_gradx_U = grady_grady_U = grady_gradtheta_U
             = Eigen::VectorXd::Zero(vertices.size());
 
-        // With respect to θ = vel(2)
-        // -cos(θ)  sin(θ)
-        // -sin(θ) -cos(θ)
-        Eigen::Matrix2d hessθ_R
+        // With respect to theta = vel(2)
+        // -cos(theta)  sin(theta)
+        // -sin(theta) -cos(theta)
+        Eigen::Matrix2d hesstheta_R
             = -Eigen::Rotation2D<double>(vel(2)).toRotationMatrix();
-        Eigen::VectorXd gradθ_gradx_U, gradθ_grady_U;
-        gradθ_gradx_U = gradθ_grady_U = Eigen::VectorXd::Zero(vertices.size());
-        Eigen::MatrixXd gradθ_gradθ_U = vertices * hessθ_R.transpose();
-        flatten<double>(gradθ_gradθ_U);
+        Eigen::VectorXd gradtheta_gradx_U, gradtheta_grady_U;
+        gradtheta_gradx_U = gradtheta_grady_U
+            = Eigen::VectorXd::Zero(vertices.size());
+        Eigen::MatrixXd gradtheta_gradtheta_U
+            = vertices * hesstheta_R.transpose();
+        flatten<double>(gradtheta_gradtheta_U);
 
         std::vector<Eigen::Matrix3d> hessian(
             static_cast<unsigned long>(vertices.size()), Eigen::Matrix3d());
         for (long i = 0; i < vertices.size(); i++) {
             // clang-format off
             hessian[static_cast<unsigned long>(i)] <<
-                gradx_gradx_U(i), gradx_grady_U(i), gradx_gradθ_U(i),
-                grady_gradx_U(i), grady_grady_U(i), grady_gradθ_U(i),
-                gradθ_gradx_U(i), gradθ_grady_U(i), gradθ_gradθ_U(i);
+                gradx_gradx_U(i), gradx_grady_U(i), gradx_gradtheta_U(i),
+                grady_gradx_U(i), grady_grady_U(i), grady_gradtheta_U(i),
+                gradtheta_gradx_U(i), gradtheta_grady_U(i), gradtheta_gradtheta_U(i);
             // clang-format on
         }
->>>>>>> 0a97b91f
         return hessian;
     }
 
