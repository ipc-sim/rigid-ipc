--- conflicted
+++ resolved
@@ -389,7 +389,6 @@
         auto jac_full = eval_jac_g_full(sigma, ev_candidates);
         double norm = (jac_full - jac_g).norm();
         if (norm >= 1e-16) {
-<<<<<<< HEAD
             spdlog::error("gradients dont match norm={:10e}", norm);
         }
         auto jac_approx = eval_jac_g_approx(sigma, ev_candidates);
@@ -444,16 +443,6 @@
         }
         if (!success) {
             spdlog::warn("failed to compute finite differences");
-=======
-            spdlog::error("autodiff_gradients_dont_match norm={:10e}", norm);
-        }
-
-        Eigen::MatrixXd jac_approx(jac_g.rows(), jac_g.cols());
-        assert(jac_approx.rows() == int(ev_candidates.size()));
-        for (size_t i = 0; i < ev_candidates.size(); ++i) {
-            const auto& ev = ev_candidates[i];
-            jac_approx.row(int(i)) = compute_fd(sigma, ev, 1E-7);
->>>>>>> 04f56b29
         }
         spdlog::trace("rb_problem chec_finite_diff BEGIN");
         compare_jacobian(jac_approx, jac_full, 1e-4,
