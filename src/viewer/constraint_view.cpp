--- conflicted
+++ resolved
@@ -6,14 +6,8 @@
 namespace ccd {
 void collision_constraint_menu(ccd::opt::CollisionConstraint& cstr)
 {
-<<<<<<< HEAD
-    ImGui::Checkbox("recompute col. set##opt", &(cstr.recompute_collision_set));
-=======
     ImGui::Checkbox("update col. set##opt", &(cstr.update_collision_set));
     ImGui::Checkbox("extend col. set##opt", &(cstr.extend_collision_set));
-
-    int idx_detection_method = cstr.detection_method;
->>>>>>> bde70776
 
     int idx_detection_method = cstr.detection_method;
     if (ImGui::Combo("method##ccd", &idx_detection_method,
