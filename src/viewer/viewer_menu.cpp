--- conflicted
+++ resolved
@@ -640,13 +640,7 @@
             redraw_at_opt_time();
         }
         ImGui::PopItemWidth();
-<<<<<<< HEAD
-        if (state.u_history.size() > 0
-            && ImGui::InputIntBounded("step##opt-results",
-                &(state.current_opt_iteration), -1,
-                int(state.u_history.size() - 1), 1, 10)) {
-=======
-        if (state.u_history.size() > 0)
+        if (state.u_history.size() > 0) {
             if (ImGui::InputIntBounded("step##opt-results",
                     &(state.current_opt_iteration), -1,
                     int(state.u_history.size() - 1), 1, 10)) {
@@ -656,13 +650,11 @@
                 redraw_grad_volume(/*opt_gradient=*/true);
                 redraw_at_opt_time();
             }
->>>>>>> bde70776
-
+        }
         if (state.g_history.size() > 0)
             if (ImGui::InputInt("volume##ee_opt", &state.current_volume)) {
                 redraw_grad_volume(/*opt_gradient=*/true);
             }
-
     }
 
     // -------------------------------------------------------------------
