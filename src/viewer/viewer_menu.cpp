--- conflicted
+++ resolved
@@ -254,11 +254,7 @@
             if (state.is_rigid_bodies_mode) {
                 state.convert_connected_components_to_rigid_bodies();
             } else {
-<<<<<<< HEAD
-                state.rigid_bodies.clear();
-=======
                 state.rigid_body_system.clear();
->>>>>>> f068a059
             }
             state_history.push_back(state);
             load_state();
@@ -392,22 +388,15 @@
         if (state.selected_points.size() > 0) {
             std::set<int> selected_body_ids;
             for (const auto& selected_point : state.selected_points) {
-<<<<<<< HEAD
-                selected_body_ids.insert(state.vertex_to_body(selected_point));
+                selected_body_ids.insert(
+                    state.rigid_body_system.vertex_to_body_map(selected_point));
             }
             Eigen::Vector3d velocity = Eigen::Vector3d::Zero();
             for (const auto& body_id : selected_body_ids) {
-                velocity += state.rigid_bodies[body_id].velocity;
-            }
-=======
-                selected_body_ids.insert(state.rigid_body_system.vertex_to_body_map(selected_point));
-            }
-            Eigen::Vector3d velocity = Eigen::Vector3d::Zero();
-            for (const auto& body_id : selected_body_ids) {
-                velocity += state.rigid_body_system.get_velocity(size_t(body_id));
-            }
-
->>>>>>> f068a059
+                velocity
+                    += state.rigid_body_system.get_velocity(size_t(body_id));
+            }
+
             velocity /= selected_body_ids.size();
             velocity(2) /= M_PI / 180.0;
 
@@ -420,11 +409,8 @@
             if (velocity_x_changed || velocity_y_changed || rotation_changed) {
                 velocity(2) *= M_PI / 180.0;
                 for (const auto& body_id : selected_body_ids) {
-<<<<<<< HEAD
-                    state.rigid_bodies[body_id].velocity = velocity;
-=======
-                    state.rigid_body_system.set_velocity(size_t(body_id), velocity);
->>>>>>> f068a059
+                    state.rigid_body_system.set_velocity(
+                        size_t(body_id), velocity);
                 }
                 state.update_displacements_from_rigid_bodies();
                 state_history.push_back(state);
